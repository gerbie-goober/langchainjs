{
  "name": "examples",
  "version": "0.0.0",
  "private": true,
  "description": "Langchain examples",
  "main": "./dist/index.js",
  "type": "module",
  "files": [
    "dist/"
  ],
  "scripts": {
    "build": "tsc --declaration --outDir dist/",
    "start": "tsx -r dotenv/config src/index.ts",
    "postinstall": "prisma generate --schema ./src/indexes/vector_stores/prisma_vectorstore/prisma/schema.prisma",
    "start:dist": "yarn build && node -r dotenv/config dist/index.js",
    "lint": "eslint src",
    "lint:fix": "yarn lint --fix",
    "precommit": "tsc --noEmit && lint-staged",
    "format": "prettier --write \"**/*.ts\"",
    "format:check": "prettier --check \"**/*.ts\""
  },
  "author": "LangChain",
  "license": "MIT",
  "dependencies": {
    "@getmetal/metal-sdk": "^1.0.12",
    "@pinecone-database/pinecone": "^0.0.12",
    "@prisma/client": "^4.11.0",
    "@supabase/supabase-js": "^2.10.0",
    "@zilliz/milvus2-sdk-node": "^2.2.0",
    "chromadb": "^1.3.0",
    "js-yaml": "^4.1.0",
    "langchain": "workspace:*",
<<<<<<< HEAD
    "mongodb": "^5.2.0",
=======
    "ml-distance": "^4.0.0",
>>>>>>> 64a59b63
    "prisma": "^4.11.0",
    "sqlite3": "^5.1.4",
    "typeorm": "^0.3.12",
    "zod": "^3.21.4"
  },
  "devDependencies": {
    "@tsconfig/recommended": "^1.0.2",
    "@types/js-yaml": "^4",
    "@typescript-eslint/eslint-plugin": "^5.51.0",
    "@typescript-eslint/parser": "^5.51.0",
    "dotenv": "^16.0.3",
    "eslint": "^8.33.0",
    "eslint-config-airbnb-base": "^15.0.0",
    "eslint-config-prettier": "^8.6.0",
    "eslint-plugin-import": "^2.27.5",
    "eslint-plugin-prettier": "^4.2.1",
    "prettier": "^2.8.3",
    "tsx": "^3.12.3",
    "typescript": "^4.9.5"
  }
}<|MERGE_RESOLUTION|>--- conflicted
+++ resolved
@@ -30,11 +30,8 @@
     "chromadb": "^1.3.0",
     "js-yaml": "^4.1.0",
     "langchain": "workspace:*",
-<<<<<<< HEAD
+    "ml-distance": "^4.0.0",
     "mongodb": "^5.2.0",
-=======
-    "ml-distance": "^4.0.0",
->>>>>>> 64a59b63
     "prisma": "^4.11.0",
     "sqlite3": "^5.1.4",
     "typeorm": "^0.3.12",
